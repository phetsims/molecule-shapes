{
  "name": "molecule-shapes",
<<<<<<< HEAD
  "version": "1.1.0",
=======
  "version": "1.1.1-rc.1",
>>>>>>> c74fc45e
  "license": "GPLv3",
  "repository": {
    "type": "git",
    "url": "https://github.com/phetsims/molecule-shapes.git"
  },
  "devDependencies": {
    "grunt": "~0.4.1",
    "grunt-requirejs": "~0.4.0",
    "grunt-contrib-jshint": "~0.6.4",
    "uglify-js": "~2.4.0",
    "requirejs": "~2.1.8"
  },
  "phet": {
    "requirejsNamespace": "MOLECULE_SHAPES",
    "phetLibs": [
      "nitroglycerin"
    ],
    "preload": [
      "../sherpa/lib/typedarray-44f09cf.js",
      "../sherpa/lib/three-r71.js",
      "../sherpa/lib/three-r71-Projector.js",
      "../sherpa/lib/three-r71-CanvasRenderer.js",
      "../sherpa/lib/liberation-sans-regular-subset-numeric-degrees.js"
    ]
  }
}<|MERGE_RESOLUTION|>--- conflicted
+++ resolved
@@ -1,10 +1,6 @@
 {
   "name": "molecule-shapes",
-<<<<<<< HEAD
-  "version": "1.1.0",
-=======
   "version": "1.1.1-rc.1",
->>>>>>> c74fc45e
   "license": "GPLv3",
   "repository": {
     "type": "git",
